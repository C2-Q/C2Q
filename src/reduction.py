import networkx as nx
from pysat.formula import CNF
from pysat.solvers import Solver
from itertools import combinations


def independent_set_to_sat(graph: nx.Graph) -> CNF:
    """
    Converts the Independent Set problem to a SAT problem.

    Parameters:
        graph (nx.Graph): The input graph.
        k (int): The desired size of the independent set.

    Returns:
        CNF: The SAT formula in CNF representing the Independent Set problem.
    """
    cnf = CNF()

    def var(v: int) -> int:
        """Return the SAT variable for vertex v."""
        return v + 1

    # Clause 1: No two adjacent vertices can be in the independent set
    # For each edge (u, v) in the graph, add the clause ¬x_u ∨ ¬x_v
    for u, v in graph.edges:
        cnf.append([-var(u), -var(v)])

    return cnf


def maximal_independent_set_to_sat(graph: nx.Graph) -> CNF:
    """
    Converts the Maximal Independent Set problem to a SAT problem.

    Parameters:
        graph (nx.Graph): The input graph.

    Returns
    -------
    CNF
        The SAT formula representing the Maximal Independent Set problem.
    """
    cnf = CNF()

    def var(v: int) -> int:
        """Return the SAT variable for vertex v."""
        return v + 1

    # Clause 1: No two adjacent vertices can both be in the independent set
    # For each edge (u, v) in the graph, add the clause ¬x_u ∨ ¬x_v
    for u, v in graph.edges:
        cnf.append([-var(u), -var(v)])

    # Clause 2: For maximality, every vertex not in the independent set
    # must have at least one neighbor in the independent set
    for v in graph.nodes:
        neighbor_clause = []
        for neighbor in graph.neighbors(v):
            neighbor_clause.append(var(neighbor))
        # Add clause that at least one neighbor must be in the independent set
        # if v is not in the set
        if neighbor_clause:
            cnf.append(neighbor_clause + [var(v)])

    return cnf


def independent_set_to_k_sat(graph: nx.Graph, k: int) -> CNF:
    """
    Converts the Independent Set problem to a SAT problem.

    Parameters:
        graph (nx.Graph): The input graph.
        k (int): The desired size of the independent set.

    Returns:
        CNF: The SAT formula in CNF representing the Independent Set problem.
    """
    cnf = CNF()
    n = len(graph.nodes)

    def var(v: int) -> int:
        """Return the SAT variable for vertex v."""
        return v + 1

    # Clause 1: No two adjacent vertices can be in the independent set
    # For each edge (u, v) in the graph, add the clause ¬x_u ∨ ¬x_v
    for u, v in graph.edges:
        cnf.append([-var(u), -var(v)])

    # Clause 2: At least k vertices must be in the independent set
    # Generate clauses ensuring at least k vertices are in the independent set.
    # Choose n - k + 1 vertices to be excluded from the independent set.
    for subset in combinations(range(n), n - k + 1):
        # At least one vertex in this subset must be false (not in the
        # independent set)
        cnf.append([var(v) for v in subset])

    return cnf


def clique_to_sat(graph: nx.Graph, k: int) -> CNF:
    """
    Converts the k-Clique problem to a SAT problem.

    Parameters:
        graph (nx.Graph): The input graph.
        k (int): The size of the clique to find.

    Returns:
        CNF: The SAT formula in CNF representing the k-Clique problem.
    """
    cnf = CNF()
    n = len(graph.nodes)

    def var(i: int, v: int) -> int:
        """Return the SAT variable for vertex ``v`` at position ``i``."""
        return i * n + v + 1

    # Clause 1: Each position in the clique must be occupied by exactly one
    # vertex. There are k + \frac{kn(n+1)}{2} clauses.
    for i in range(k):
        # At least one vertex occupies the i-th position in the clique
        cnf.append([var(i, v) for v in range(n)])
        # No more than one vertex occupies the i-th position in the clique
        for v in range(n):
            for u in range(v + 1, n):
                cnf.append([-var(i, v), -var(i, u)])

    # Clause 2: No vertex can occupy more than one position in the clique
    # \frac{kn(k-1)}{2} clauses
    for v in range(n):
        for i in range(k):
            for j in range(i + 1, k):
                cnf.append([-var(i, v), -var(j, v)])

    # Clause 3: All vertices in the clique must be connected by an edge
    # \(k^2-k\)\(\frac{n^2-n}{2}-|E|\) clauses
    for i in range(k):
        for j in range(i + 1, k):
            for v in range(n):
                for u in range(n):
                    if v != u and not graph.has_edge(v, u):
                        cnf.append([-var(i, v), -var(j, u)])

    return cnf


def tseytin_or_to_cnf(a, b, aux_var):
    """
    Applies Tseytin transformation for the expression aux_var = (a OR b)
    reference: https://en.wikipedia.org/wiki/Tseytin_transformation
    Returns the equivalent CNF clauses for the transformation.
    """
    return [
        [-aux_var, a, b],  # (aux_var -> (a OR b)) <=> (¬aux_var OR a OR b)
        [aux_var, -a],  # (¬a -> aux_var) <=> (aux_var OR ¬a)
        [aux_var, -b]  # (¬b -> aux_var) <=> (aux_var OR ¬b)
    ]


def solve_all_cnf_solutions(cnf_formula):
    """
    Finds all solutions to the CNF formula using a SAT solver.

    Args:
        cnf_formula: The CNF formula to solve.
    Returns
    -------
    list
        A list of all satisfying assignments, where each assignment is a list
        of literals.
    """
    solutions = []
    with Solver(bootstrap_with=cnf_formula) as solver:
        for model in solver.enum_models():
            solutions.append(model)
    return solutions


def sat_to_3sat(cnf: CNF) -> CNF:
    """Convert an arbitrary CNF formula into an equivalent 3-SAT CNF.

    Clauses with more than three literals are reduced using the Tseytin
    transformation. Clauses shorter than three literals are padded by
    repeating their last literal so that every clause in the output contains
    exactly three literals.

    Parameters
    ----------
    cnf : CNF
        Input formula to convert.

    Returns
    -------
    CNF
        A new CNF instance representing the equivalent 3-SAT formula.
    """

<<<<<<< HEAD
    if not cnf.clauses:
        return CNF()
=======
    for clause in cnf:
        clause = list(clause)  # copy so we don't mutate the input CNF
        while len(clause) > 3:
            first_literal = clause[0]
            second_literal = clause[1]
>>>>>>> 2541de9b

    def pad_to_three(literals):
        """Ensure a clause has length three by repeating the last literal."""
        if len(literals) < 3:
            literals.extend([literals[-1]] * (3 - len(literals)))
        return literals

    new_clauses = []
    next_var = max(abs(lit) for clause in cnf.clauses for lit in clause) + 1

    for original in cnf.clauses:
        clause = list(original)  # avoid mutating the input CNF

        while len(clause) > 3:
            first, second, *rest = clause
            for sub in tseytin_or_to_cnf(first, second, next_var):
                new_clauses.append(pad_to_three(list(sub)))
            clause = [next_var] + rest
            next_var += 1

<<<<<<< HEAD
        new_clauses.append(pad_to_three(clause))
=======
        if len(clause) < 3:
            clause += [clause[-1]] * (3 - len(clause))

        new_clauses.append(clause)
>>>>>>> 2541de9b

    return CNF(from_clauses=new_clauses)<|MERGE_RESOLUTION|>--- conflicted
+++ resolved
@@ -198,16 +198,8 @@
         A new CNF instance representing the equivalent 3-SAT formula.
     """
 
-<<<<<<< HEAD
     if not cnf.clauses:
         return CNF()
-=======
-    for clause in cnf:
-        clause = list(clause)  # copy so we don't mutate the input CNF
-        while len(clause) > 3:
-            first_literal = clause[0]
-            second_literal = clause[1]
->>>>>>> 2541de9b
 
     def pad_to_three(literals):
         """Ensure a clause has length three by repeating the last literal."""
@@ -228,13 +220,7 @@
             clause = [next_var] + rest
             next_var += 1
 
-<<<<<<< HEAD
         new_clauses.append(pad_to_three(clause))
-=======
-        if len(clause) < 3:
-            clause += [clause[-1]] * (3 - len(clause))
-
-        new_clauses.append(clause)
->>>>>>> 2541de9b
+
 
     return CNF(from_clauses=new_clauses)